use term_input::Key;
use termbox_simple::Termbox;

use config::Colors;
use tui::widget::{WidgetRet, Widget};

use std::any::Any;

pub struct ExitDialogue {
    width : i32,
}

impl ExitDialogue {
    pub fn new(width : i32) -> ExitDialogue {
        ExitDialogue {
            width: width,
        }
    }
}

static MSG : &'static str = "Really quit?";

impl Widget for ExitDialogue {
    fn resize(&mut self, width: i32, _: i32) {
        self.width = width;
    }

    fn draw(&self, tb: &mut Termbox, colors: &Colors, pos_x: i32, pos_y: i32) {
        tb.hide_cursor();

        let mut col = 0;
        for char in MSG.chars() {
<<<<<<< HEAD
            tb.change_cell(pos_x + col, pos_y, char, config::get_theme().exit_dialogue.fg, config::get_theme().exit_dialogue.bg);
=======
            tb.change_cell(pos_x + col, pos_y, char,
                           colors.exit_dialogue.fg, colors.exit_dialogue.bg);
>>>>>>> 41a0257e
            col += 1;
        }

        while col < self.width {
<<<<<<< HEAD
            tb.change_cell(pos_x + col, pos_y, ' ', config::get_theme().exit_dialogue.fg, config::get_theme().exit_dialogue.bg);
=======
            tb.change_cell(pos_x + col, pos_y, ' ',
                           colors.exit_dialogue.fg, colors.exit_dialogue.bg);
>>>>>>> 41a0257e
            col += 1;
        }
    }

    fn keypressed(&mut self, key: Key) -> WidgetRet {
        match key {
            Key::Char('y') | Key::Enter => WidgetRet::Abort,
            _ => WidgetRet::Remove,
        }
    }

    fn event(&mut self, _: Box<Any>) -> WidgetRet {
        WidgetRet::KeyIgnored
    }
}<|MERGE_RESOLUTION|>--- conflicted
+++ resolved
@@ -30,22 +30,14 @@
 
         let mut col = 0;
         for char in MSG.chars() {
-<<<<<<< HEAD
-            tb.change_cell(pos_x + col, pos_y, char, config::get_theme().exit_dialogue.fg, config::get_theme().exit_dialogue.bg);
-=======
             tb.change_cell(pos_x + col, pos_y, char,
                            colors.exit_dialogue.fg, colors.exit_dialogue.bg);
->>>>>>> 41a0257e
             col += 1;
         }
 
         while col < self.width {
-<<<<<<< HEAD
-            tb.change_cell(pos_x + col, pos_y, ' ', config::get_theme().exit_dialogue.fg, config::get_theme().exit_dialogue.bg);
-=======
             tb.change_cell(pos_x + col, pos_y, ' ',
                            colors.exit_dialogue.fg, colors.exit_dialogue.bg);
->>>>>>> 41a0257e
             col += 1;
         }
     }
